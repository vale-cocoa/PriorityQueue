//
//  PriorityQueue
//  PriorityQueue.swift
//
//  Created by Valeriano Della Longa on 2020/10/20.
//  Copyright © 2020 Valeriano Della Longa. All rights reserved.
//
//  Permission to use, copy, modify, and/or distribute this software for any
//  purpose with or without fee is hereby granted, provided that the above
//  copyright notice and this permission notice appear in all copies.
//
//  THE SOFTWARE IS PROVIDED "AS IS" AND THE AUTHOR DISCLAIMS ALL WARRANTIES
//  WITH REGARD TO THIS SOFTWARE INCLUDING ALL IMPLIED WARRANTIES OF
//  MERCHANTABILITY AND FITNESS. IN NO EVENT SHALL THE AUTHOR BE LIABLE FOR ANY
//  SPECIAL, DIRECT, INDIRECT, OR CONSEQUENTIAL DAMAGES OR ANY DAMAGES
//  WHATSOEVER RESULTING FROM LOSS OF USE, DATA OR PROFITS, WHETHER IN AN
//  ACTION OF CONTRACT, NEGLIGENCE OR OTHER TORTIOUS ACTION, ARISING OUT OF OR
//  IN CONNECTION WITH THE USE OR PERFORMANCE OF THIS SOFTWARE.
//

import HeapBuffer
import Queue

/// A queue data structure — with value semantics— whose elements are dequeued by priority order, which is associated to
/// the value of the elements themself.
/// That is, given its associated type `Element` has to conform to `Comparable`, then stored elements are dequeued
/// starting from the largest and ending to to the smallest.
public struct PriorityQueue<Element: Comparable> {
    private(set) var storage: HeapBuffer<Element>? = nil
    
    /// Returns a new empty instance of `PriorityQueue`.
    public init() {  }
    
    /// Returns a new instance of `PriorityQueue`, storing all elements in given sequence.
    ///
    /// - Parameter _: a sequence of elements to store.
    /// - Returns: a new instance storing all elements contained in given `elements` sequence.
    /// - Complexity: O(log*n*) where *n* is the count of elements in given `elements` sequence.
    public init<S: Sequence>(_ elements: S) where S.Iterator.Element == Element {
        if let other = elements as? Self {
            self.storage = other.storage
            
            return
        }
        
        let newStorage = HeapBuffer(elements, heapType: .maxHeap)
        guard !newStorage.isEmpty else { return }
        
        storage = newStorage
    }
    
    /// Returns a new instance of `PriorityQueue`, initialized to store the same given element for the specified count.
    ///
    /// - Parameter repeatring: the element to repeat.
    /// - Parameter count:  the number of times the given `repeatedValue` element has to be repeated.
    ///                     **Must not be negative**.
    public init(repeating repeatedValue: Element, count: Int) {
        precondition(count >= 0)
        guard count > 0 else { return }
        
        storage = HeapBuffer(repeating: repeatedValue, count: count, heapType: .maxHeap)
    }
    
}

// MARK: - Public Interface
<<<<<<< HEAD
// MARK: - Computed properties
extension PriorityQueue {
    public var underestimatedCount: Int { storage?.count ?? 0 }
    
=======
// MARK: - IteratorProtocol and Sequence conformances
extension PriorityQueue: IteratorProtocol, Sequence {
    public typealias Iterator = Self
    
    public var underestimatedCount: Int { storage?.count ?? 0 }
    
    public mutating func next() -> Element? {
        dequeue()
    }
    
}

// MARK: - Queue conformance
extension PriorityQueue: Queue {
>>>>>>> 19043e93
    public var count: Int { underestimatedCount }
    
    public var isEmpty: Bool { storage?.isEmpty ?? true }
    
    public var capacity: Int { storage?.capacity ?? 0 }
    
    public var isFull: Bool { storage?.isFull ?? true }
    
<<<<<<< HEAD
}

// MARK: - IteratorProtocol and Sequence conformances
extension PriorityQueue: IteratorProtocol, Sequence {
    public typealias Iterator = Self
    
    public mutating func next() -> Element? {
        _makeUnique()
        defer {
            _checkForEmptyAtEndOfMutation()
        }
        
        return storage!.extract()
    }
    
}

// MARK: - Queue operations
extension PriorityQueue: Queue {
=======
>>>>>>> 19043e93
    @discardableResult
    public func peek() -> Element? {
        storage?.peek()
    }
    
    public mutating func enqueue(_ newElement: Element) {
        _makeUnique()
        storage!.insert(newElement)
    }
    
    public mutating func enqueue<S: Sequence>(contentsOf newElements: S) where S.Iterator.Element == Element {
        if let other = newElements as? Self {
            guard !other.isEmpty else { return }
            
            _makeUnique(reservingCapacity: other.storage!.count)
            other.storage!.withUnsafeBufferPointer { otherBuff in
                self.storage!.insert(contentsOf: otherBuff, at: underestimatedCount)
            }
            
            return
        }
        
        _makeUnique(reservingCapacity: newElements.underestimatedCount)
        let done = newElements
            .withContiguousStorageIfAvailable { buff in
                storage!.insert(contentsOf: buff, at: underestimatedCount)
                
                return true
            } ?? false
        
        if !done {
            for newElement in newElements {
                enqueue(newElement)
            }
        }
        
        _checkForEmptyAtEndOfMutation()
    }
    
    @discardableResult
    public mutating func dequeue() -> Element? {
        next()
    }
    
    public mutating func clear(keepingCapacity keepCapacity: Bool = false) {
        guard storage != nil else { return }
        
        _makeUnique()
        guard keepCapacity else {
            storage = nil
            
            return
        }
        
        storage!.remove(at: storage!.startIndex, count: storage!.count, keepingCapacity: true)
    }
    
    public mutating func reserveCapacity(_ minimumCapacity: Int) {
        precondition(minimumCapacity >= 0)
        guard
            minimumCapacity > 0,
            (capacity - count) < minimumCapacity
        else { return }
        
        _makeUnique(reservingCapacity: minimumCapacity)
    }
    
<<<<<<< HEAD
}

// MARK: - Specific functionalities for Priority Queue
=======
    
    public mutating func clear(keepingCapacity keepCapacity: Bool = false) {
        guard storage != nil else { return }
        
        _makeUnique()
        guard keepCapacity else {
            storage = nil
            
            return
        }
        
        storage!.remove(at: storage!.startIndex, count: storage!.count, keepingCapacity: true)
    }
    
    public mutating func reserveCapacity(_ minimumCapacity: Int) {
        precondition(minimumCapacity >= 0)
        guard
            minimumCapacity > 0,
            (capacity - count) < minimumCapacity
        else { return }
        
        _makeUnique(reservingCapacity: minimumCapacity)
    }
    
}

// MARK: - Priority Queue specific functionalities
>>>>>>> 19043e93
extension PriorityQueue {
    /// Enqueues given element, then dequeues.
    ///
    /// This method is in average faster than doing the two operations sequentially in separate steps.
    /// - Parameter _: the element to enqueue.
    /// - Returns: the stored element with the highest priority after the given `newElement` was inserted.
    /// - Complexity: O(log *n*) where *n* is the count of stored elements after the enqueue operation.
    /// - Note: when `isEmpty` is `true`, or the newly enqueud element has highest priority than those already
    ///         stored, this method performs in O(1).
    @discardableResult
    public mutating func enqueueDequeue(_ newElement: Element) -> Element {
        _makeUnique()
        defer {
            _checkForEmptyAtEndOfMutation()
        }
        
        return storage!.pushPop(newElement)
    }
    
    /// Dequeues, and then enqueue given element.
    ///
    /// This method is in average faster than doing the two operations sequentially in two steps.
    /// - Parameter _: the element to enqueue after having dequeued.
    /// - Returns:  the stored element with the highest priority before the given `newElement` was inserted, or
    ///             `nil` if it was empty.
    /// - Complexity: O(log *n*) where *n* is the count of elements after the given one has been equeued.
    /// - Note: might perform in O(1) when the given new element has a value greater than the one just being
    ///         dequeued, or if it was empty prior the operation took effect.
    @discardableResult
    public mutating func dequeueEnqueue(_ newElement: Element) -> Element? {
        _makeUnique()
        guard !isEmpty else {
            defer { enqueue(newElement) }
            
            return nil
        }
        
        return storage!.replace(newElement)
    }
    
    /// Returns and removes from storage, if present, specified element, keeping other elements in order.
    ///
    /// - Parameter _: the element to remove.
    /// - Returns: the removed element, if present, otherwise `nil`.
    /// - Complexity: Amortized O(log *n*), where *n* is the count of stored elements.
    @discardableResult
    public mutating func remove(_ element: Element) -> Element? {
        _makeUnique()
        defer {
            _checkForEmptyAtEndOfMutation()
        }
        
        guard let idx = storage!.indexOf(element) else { return nil }
        
        return storage!.remove(at: idx)
    }
    
}

// MARK: - ExpressibleByArrayLiteral conformance
extension PriorityQueue: ExpressibleByArrayLiteral {
    public init(arrayLiteral elements: Element...) {
        self.init(elements)
    }
    
}

// MARK: - Equatable conformance
extension PriorityQueue: Equatable {
    public static func == (lhs: PriorityQueue<Element>, rhs: PriorityQueue<Element>) -> Bool {
        guard lhs.storage !== rhs.storage else { return true }
        
        guard lhs.underestimatedCount == rhs.underestimatedCount else { return false }
        
        for (lhsElement, rhsElement) in zip(lhs, rhs) where lhsElement != rhsElement {
            
            return false
        }
        
        return true
    }
    
}

// MARK: - Hashable conformance
extension PriorityQueue: Hashable where Element: Hashable {
    public func hash(into hasher: inout Hasher) {
        hasher.combine(underestimatedCount)
        forEach { hasher.combine($0) }
    }
    
}

// MARK: - Codable conformance
extension PriorityQueue: Codable where Element: Codable {
    private enum CodingKeys: String, CodingKey {
        case maxHeapOfElements
        
    }
    
    public func encode(to encoder: Encoder) throws {
        var container = encoder.container(keyedBy: CodingKeys.self)
        
        try container.encode(storage?.withUnsafeBufferPointer { Array($0) } ?? [Element](), forKey: .maxHeapOfElements)
    }
    
    public init(from decoder: Decoder) throws {
        let container = try decoder.container(keyedBy: CodingKeys.self)
        
        let arr = try container.decode(Array<Element>.self, forKey: .maxHeapOfElements)
        guard !arr.isEmpty else { return }
        
        storage = HeapBuffer(arr, heapType: .maxHeap)
    }
    
}

// MARK: CustomStringConvertible and CustomDebugStringConvertible conformances
extension PriorityQueue: CustomStringConvertible, CustomDebugStringConvertible {
    private func makeDescription(debug: Bool) -> String {
            var result = debug ? "\(String(reflecting: PriorityQueue.self))([" : "PriorityQueue["
            var first = true
            for item in self {
                if first {
                    first = false
                } else {
                    result += ", "
                }
                if debug {
                    debugPrint(item, terminator: "", to: &result)
                }
                else {
                    print(item, terminator: "", to: &result)
                }
            }
            result += debug ? "])" : "]"
            return result
        }

    public var description: String {
        return makeDescription(debug: false)
    }
    
    public var debugDescription: String {
        return makeDescription(debug: true)
    }
    
}

// MARK: - Private Interface
// MARK: - Copy on write helpers
extension PriorityQueue {
    private var _isUnique: Bool {
        mutating get {
            isKnownUniquelyReferenced(&storage)
        }
    }
    
    private mutating func _makeUnique(reservingCapacity minCapacity: Int = 0) {
        if self.storage == nil {
            self.storage = HeapBuffer(minCapacity, heapType: .maxHeap)
        } else if !_isUnique {
            storage = storage!.copy(reservingCapacity: minCapacity)
        } else if minCapacity > 0 {
            storage!.reserveCapacity(minCapacity)
        }
    }
    
    private mutating func _checkForEmptyAtEndOfMutation() {
        if self.storage?.count == 0 {
            self.storage = nil
        }
    }
    
}<|MERGE_RESOLUTION|>--- conflicted
+++ resolved
@@ -64,12 +64,6 @@
 }
 
 // MARK: - Public Interface
-<<<<<<< HEAD
-// MARK: - Computed properties
-extension PriorityQueue {
-    public var underestimatedCount: Int { storage?.count ?? 0 }
-    
-=======
 // MARK: - IteratorProtocol and Sequence conformances
 extension PriorityQueue: IteratorProtocol, Sequence {
     public typealias Iterator = Self
@@ -84,7 +78,6 @@
 
 // MARK: - Queue conformance
 extension PriorityQueue: Queue {
->>>>>>> 19043e93
     public var count: Int { underestimatedCount }
     
     public var isEmpty: Bool { storage?.isEmpty ?? true }
@@ -93,28 +86,6 @@
     
     public var isFull: Bool { storage?.isFull ?? true }
     
-<<<<<<< HEAD
-}
-
-// MARK: - IteratorProtocol and Sequence conformances
-extension PriorityQueue: IteratorProtocol, Sequence {
-    public typealias Iterator = Self
-    
-    public mutating func next() -> Element? {
-        _makeUnique()
-        defer {
-            _checkForEmptyAtEndOfMutation()
-        }
-        
-        return storage!.extract()
-    }
-    
-}
-
-// MARK: - Queue operations
-extension PriorityQueue: Queue {
-=======
->>>>>>> 19043e93
     @discardableResult
     public func peek() -> Element? {
         storage?.peek()
@@ -156,8 +127,14 @@
     
     @discardableResult
     public mutating func dequeue() -> Element? {
-        next()
-    }
+        _makeUnique()
+        defer {
+            _checkForEmptyAtEndOfMutation()
+        }
+        
+        return storage!.extract()
+    }
+    
     
     public mutating func clear(keepingCapacity keepCapacity: Bool = false) {
         guard storage != nil else { return }
@@ -182,39 +159,9 @@
         _makeUnique(reservingCapacity: minimumCapacity)
     }
     
-<<<<<<< HEAD
-}
-
-// MARK: - Specific functionalities for Priority Queue
-=======
-    
-    public mutating func clear(keepingCapacity keepCapacity: Bool = false) {
-        guard storage != nil else { return }
-        
-        _makeUnique()
-        guard keepCapacity else {
-            storage = nil
-            
-            return
-        }
-        
-        storage!.remove(at: storage!.startIndex, count: storage!.count, keepingCapacity: true)
-    }
-    
-    public mutating func reserveCapacity(_ minimumCapacity: Int) {
-        precondition(minimumCapacity >= 0)
-        guard
-            minimumCapacity > 0,
-            (capacity - count) < minimumCapacity
-        else { return }
-        
-        _makeUnique(reservingCapacity: minimumCapacity)
-    }
-    
 }
 
 // MARK: - Priority Queue specific functionalities
->>>>>>> 19043e93
 extension PriorityQueue {
     /// Enqueues given element, then dequeues.
     ///
